--- conflicted
+++ resolved
@@ -53,7 +53,7 @@
   validate: () => Promise<ValidationResult<unknown>>;
   resetFormElement: () => void;
   submit: () => void;
-<<<<<<< HEAD
+  getValues: () => FormData;
 
   controlledFields: {
     values: { [fieldName: string]: any };
@@ -79,9 +79,6 @@
       replace: (fieldName: string, index: number, value: unknown) => void;
     };
   };
-=======
-  getValues: () => FormData;
->>>>>>> 612fec58
 };
 
 const noOp = () => {};
@@ -115,7 +112,7 @@
   },
 
   resetFormElement: noOp,
-<<<<<<< HEAD
+  getValues: () => new FormData(),
 
   controlledFields: {
     values: {},
@@ -143,9 +140,6 @@
       replace: noOp,
     },
   },
-=======
-  getValues: () => new FormData(),
->>>>>>> 612fec58
 };
 
 const createFormState = (
