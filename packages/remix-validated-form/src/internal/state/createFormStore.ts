import { WritableDraft } from "immer/dist/internal";
import lodashGet from "lodash/get";
import lodashSet from "lodash/set";
import invariant from "tiny-invariant";
import create, { GetState } from "zustand";
import { immer } from "zustand/middleware/immer";
import {
  FieldErrors,
  TouchedFields,
  ValidationResult,
  Validator,
} from "../../validation/types";
<<<<<<< HEAD
import * as arrayUtil from "./arrayUtil";
=======
import { requestSubmit } from "../logic/requestSubmit";
import { useControlledFieldStore } from "./controlledFieldStore";
>>>>>>> cad2f309
import { InternalFormId } from "./types";

export type SyncedFormProps = {
  formId?: string;
  action?: string;
  subaction?: string;
  defaultValues: { [fieldName: string]: any };
  registerReceiveFocus: (fieldName: string, handler: () => void) => () => void;
  validator: Validator<unknown>;
};

export type FormStoreState = {
  forms: { [formId: InternalFormId]: FormState };
  form: (formId: InternalFormId) => FormState;
  registerForm: (formId: InternalFormId) => void;
  cleanupForm: (formId: InternalFormId) => void;
};

export type FormState = {
  isHydrated: boolean;
  isSubmitting: boolean;
  hasBeenSubmitted: boolean;
  fieldErrors: FieldErrors;
  touchedFields: TouchedFields;
  formProps?: SyncedFormProps;
  formElement: HTMLFormElement | null;
  currentDefaultValues: Record<string, any>;

  isValid: () => boolean;
  startSubmit: () => void;
  endSubmit: () => void;
  setTouched: (field: string, touched: boolean) => void;
  setFieldError: (field: string, error: string) => void;
  setFieldErrors: (errors: FieldErrors) => void;
  clearFieldError: (field: string) => void;
  reset: () => void;
  syncFormProps: (props: SyncedFormProps) => void;
  setFormElement: (formElement: HTMLFormElement | null) => void;
  validateField: (fieldName: string) => Promise<string | null>;
  validate: () => Promise<ValidationResult<unknown>>;
  resetFormElement: () => void;
  submit: () => void;
  getValues: () => FormData;

  controlledFields: {
    values: { [fieldName: string]: any };
    refCounts: { [fieldName: string]: number };
    valueUpdatePromises: { [fieldName: string]: Promise<void> };
    valueUpdateResolvers: { [fieldName: string]: () => void };

    register: (fieldName: string) => void;
    unregister: (fieldName: string) => void;
    setValue: (fieldName: string, value: unknown) => void;
    kickoffValueUpdate: (fieldName: string) => void;
    getValue: (fieldName: string) => unknown;
    awaitValueUpdate: (fieldName: string) => Promise<void>;

    array: {
      push: (fieldName: string, value: unknown) => void;
      swap: (fieldName: string, indexA: number, indexB: number) => void;
      move: (fieldName: string, fromIndex: number, toIndex: number) => void;
      insert: (fieldName: string, index: number, value: unknown) => void;
      unshift: (fieldName: string, value: unknown) => void;
      remove: (fieldName: string, index: number) => void;
      pop: (fieldName: string) => void;
      replace: (fieldName: string, index: number, value: unknown) => void;
    };
  };
};

const noOp = () => {};
const defaultFormState: FormState = {
  isHydrated: false,
  isSubmitting: false,
  hasBeenSubmitted: false,
  touchedFields: {},
  fieldErrors: {},
  formElement: null,
  isValid: () => true,
  startSubmit: noOp,
  endSubmit: noOp,
  setTouched: noOp,
  setFieldError: noOp,
  setFieldErrors: noOp,
  clearFieldError: noOp,
  currentDefaultValues: {},

  reset: () => noOp,
  syncFormProps: noOp,
  setFormElement: noOp,
  validateField: async () => null,

  validate: async () => {
    throw new Error("Validate called before form was initialized.");
  },

  submit: async () => {
    throw new Error("Submit called before form was initialized.");
  },

  resetFormElement: noOp,
  getValues: () => new FormData(),

  controlledFields: {
    values: {},
    refCounts: {},
    valueUpdatePromises: {},
    valueUpdateResolvers: {},

    register: noOp,
    unregister: noOp,
    setValue: noOp,
    getValue: noOp,
    kickoffValueUpdate: noOp,
    awaitValueUpdate: async () => {
      throw new Error("AwaitValueUpdate called before form was initialized.");
    },

    array: {
      push: noOp,
      swap: noOp,
      move: noOp,
      insert: noOp,
      unshift: noOp,
      remove: noOp,
      pop: noOp,
      replace: noOp,
    },
  },
};

const createFormState = (
  set: (setter: (draft: WritableDraft<FormState>) => void) => void,
  get: GetState<FormState>
): FormState => ({
  // It's not "hydrated" until the form props are synced
  isHydrated: false,
  isSubmitting: false,
  hasBeenSubmitted: false,
  touchedFields: {},
  fieldErrors: {},
  formElement: null,
  currentDefaultValues: {},

  isValid: () => Object.keys(get().fieldErrors).length === 0,
  startSubmit: () =>
    set((state) => {
      state.isSubmitting = true;
      state.hasBeenSubmitted = true;
    }),
  endSubmit: () =>
    set((state) => {
      state.isSubmitting = false;
    }),
  setTouched: (fieldName, touched) =>
    set((state) => {
      state.touchedFields[fieldName] = touched;
    }),
  setFieldError: (fieldName: string, error: string) =>
    set((state) => {
      state.fieldErrors[fieldName] = error;
    }),
  setFieldErrors: (errors: FieldErrors) =>
    set((state) => {
      state.fieldErrors = errors;
    }),
  clearFieldError: (fieldName: string) =>
    set((state) => {
      delete state.fieldErrors[fieldName];
    }),
  reset: () =>
    set((state) => {
      state.fieldErrors = {};
      state.touchedFields = {};
      state.hasBeenSubmitted = false;
      const nextDefaults = state.formProps?.defaultValues ?? {};
      state.controlledFields.values = nextDefaults;
      state.currentDefaultValues = nextDefaults;
    }),
  syncFormProps: (props: SyncedFormProps) =>
    set((state) => {
      if (!state.isHydrated) {
        state.controlledFields.values = props.defaultValues;
        state.currentDefaultValues = props.defaultValues;
      }

      state.formProps = props;
      state.isHydrated = true;
    }),
  setFormElement: (formElement: HTMLFormElement | null) => {
    // This gets called frequently, so we want to avoid calling set() every time
    // Or else we wind up with an infinite loop
    if (get().formElement === formElement) return;
    set((state) => {
      // weird type issue here
      // seems to be because formElement is a writable draft
      state.formElement = formElement as any;
    });
  },
  validateField: async (field: string) => {
    const formElement = get().formElement;
    invariant(
      formElement,
      "Cannot find reference to form. This is probably a bug in remix-validated-form."
    );

    const validator = get().formProps?.validator;
    invariant(
      validator,
      "Cannot validator. This is probably a bug in remix-validated-form."
    );

    await get().controlledFields.awaitValueUpdate?.(field);

    const { error } = await validator.validateField(
      new FormData(formElement),
      field
    );

    if (error) {
      get().setFieldError(field, error);
      return error;
    } else {
      get().clearFieldError(field);
      return null;
    }
  },

  validate: async () => {
    const formElement = get().formElement;
    invariant(
      formElement,
      "Cannot find reference to form. This is probably a bug in remix-validated-form."
    );

    const validator = get().formProps?.validator;
    invariant(
      validator,
      "Cannot validator. This is probably a bug in remix-validated-form."
    );

    const result = await validator.validate(new FormData(formElement));
    if (result.error) get().setFieldErrors(result.error.fieldErrors);
    return result;
  },

  submit: () => {
    const formElement = get().formElement;
    invariant(
      formElement,
      "Cannot find reference to form. This is probably a bug in remix-validated-form."
    );

    requestSubmit(formElement);
  },

  getValues: () => new FormData(get().formElement ?? undefined),

  resetFormElement: () => get().formElement?.reset(),

  controlledFields: {
    values: {},
    refCounts: {},
    valueUpdatePromises: {},
    valueUpdateResolvers: {},

    register: (fieldName) => {
      set((state) => {
        const current = state.controlledFields.refCounts[fieldName] ?? 0;
        state.controlledFields.refCounts[fieldName] = current + 1;
      });
    },
    unregister: (fieldName) => {
      // For this helper in particular, we may run into a case where state is undefined.
      // When the whole form unmounts, the form state may be cleaned up before the fields are.
      if (get() === null || get() === undefined) return;
      set((state) => {
        const current = state.controlledFields.refCounts[fieldName] ?? 0;
        if (current > 1) {
          state.controlledFields.refCounts[fieldName] = current - 1;
          return;
        }

        const isNested = Object.keys(state.controlledFields.refCounts).some(
          (key) => fieldName.startsWith(key) && key !== fieldName
        );

        // When nested within a field array, we should leave resetting up to the field array
        if (!isNested) {
          lodashSet(
            state.controlledFields.values,
            fieldName,
            lodashGet(state.formProps?.defaultValues, fieldName)
          );
          lodashSet(
            state.currentDefaultValues,
            fieldName,
            lodashGet(state.formProps?.defaultValues, fieldName)
          );
        }

        delete state.controlledFields.refCounts[fieldName];
      });
    },
    getValue: (fieldName) =>
      lodashGet(get().controlledFields.values, fieldName),
    setValue: (fieldName, value) => {
      set((state) => {
        lodashSet(state.controlledFields.values, fieldName, value);
      });
      get().controlledFields.kickoffValueUpdate(fieldName);
    },
    kickoffValueUpdate: (fieldName) => {
      const clear = () =>
        set((state) => {
          delete state.controlledFields.valueUpdateResolvers[fieldName];
          delete state.controlledFields.valueUpdatePromises[fieldName];
        });
      set((state) => {
        const promise = new Promise<void>((resolve) => {
          state.controlledFields.valueUpdateResolvers[fieldName] = resolve;
        }).then(clear);
        state.controlledFields.valueUpdatePromises[fieldName] = promise;
      });
    },

    awaitValueUpdate: async (fieldName) => {
      await get().controlledFields.valueUpdatePromises[fieldName];
    },

    array: {
      push: (fieldName, item) => {
        set((state) => {
          arrayUtil
            .getArray(state.controlledFields.values, fieldName)
            .push(item);
          arrayUtil.getArray(state.currentDefaultValues, fieldName).push(item);
          // New item added to the end, no need to update touched or error
        });
        get().controlledFields.kickoffValueUpdate(fieldName);
      },

      swap: (fieldName, indexA, indexB) => {
        set((state) => {
          arrayUtil.swap(
            arrayUtil.getArray(state.controlledFields.values, fieldName),
            indexA,
            indexB
          );
          arrayUtil.swap(
            arrayUtil.getArray(state.currentDefaultValues, fieldName),
            indexA,
            indexB
          );
          arrayUtil.mutateAsArray(fieldName, state.touchedFields, (array) =>
            arrayUtil.swap(array, indexA, indexB)
          );
          arrayUtil.mutateAsArray(fieldName, state.fieldErrors, (array) =>
            arrayUtil.swap(array, indexA, indexB)
          );
        });
        get().controlledFields.kickoffValueUpdate(fieldName);
      },

      move: (fieldName, from, to) => {
        set((state) => {
          arrayUtil.move(
            arrayUtil.getArray(state.controlledFields.values, fieldName),
            from,
            to
          );
          arrayUtil.move(
            arrayUtil.getArray(state.currentDefaultValues, fieldName),
            from,
            to
          );
          arrayUtil.mutateAsArray(fieldName, state.touchedFields, (array) =>
            arrayUtil.move(array, from, to)
          );
          arrayUtil.mutateAsArray(fieldName, state.fieldErrors, (array) =>
            arrayUtil.move(array, from, to)
          );
        });
        get().controlledFields.kickoffValueUpdate(fieldName);
      },
      insert: (fieldName, index, item) => {
        set((state) => {
          arrayUtil.insert(
            arrayUtil.getArray(state.controlledFields.values, fieldName),
            index,
            item
          );
          arrayUtil.insert(
            arrayUtil.getArray(state.currentDefaultValues, fieldName),
            index,
            item
          );
          // Even though this is a new item, we need to push around other items.
          arrayUtil.mutateAsArray(fieldName, state.touchedFields, (array) =>
            arrayUtil.insert(array, index, false)
          );
          arrayUtil.mutateAsArray(fieldName, state.fieldErrors, (array) =>
            arrayUtil.insert(array, index, undefined)
          );
        });
        get().controlledFields.kickoffValueUpdate(fieldName);
      },
      remove: (fieldName, index) => {
        set((state) => {
          arrayUtil.remove(
            arrayUtil.getArray(state.controlledFields.values, fieldName),
            index
          );
          arrayUtil.remove(
            arrayUtil.getArray(state.currentDefaultValues, fieldName),
            index
          );
          arrayUtil.mutateAsArray(fieldName, state.touchedFields, (array) =>
            arrayUtil.remove(array, index)
          );
          arrayUtil.mutateAsArray(fieldName, state.fieldErrors, (array) =>
            arrayUtil.remove(array, index)
          );
        });
        get().controlledFields.kickoffValueUpdate(fieldName);
      },
      pop: (fieldName) => {
        set((state) => {
          arrayUtil.getArray(state.controlledFields.values, fieldName).pop();
          arrayUtil.getArray(state.currentDefaultValues, fieldName).pop();
          arrayUtil.mutateAsArray(fieldName, state.touchedFields, (array) =>
            array.pop()
          );
          arrayUtil.mutateAsArray(fieldName, state.fieldErrors, (array) =>
            array.pop()
          );
        });
        get().controlledFields.kickoffValueUpdate(fieldName);
      },
      unshift: (fieldName, value) => {
        set((state) => {
          arrayUtil
            .getArray(state.controlledFields.values, fieldName)
            .unshift(value);
          arrayUtil
            .getArray(state.currentDefaultValues, fieldName)
            .unshift(value);
          arrayUtil.mutateAsArray(fieldName, state.touchedFields, (array) =>
            array.unshift(false)
          );
          arrayUtil.mutateAsArray(fieldName, state.fieldErrors, (array) =>
            array.unshift(undefined)
          );
        });
      },
      replace: (fieldName, index, item) => {
        set((state) => {
          arrayUtil.replace(
            arrayUtil.getArray(state.controlledFields.values, fieldName),
            index,
            item
          );
          arrayUtil.replace(
            arrayUtil.getArray(state.currentDefaultValues, fieldName),
            index,
            item
          );
          arrayUtil.mutateAsArray(fieldName, state.touchedFields, (array) =>
            arrayUtil.replace(array, index, item)
          );
          arrayUtil.mutateAsArray(fieldName, state.fieldErrors, (array) =>
            arrayUtil.replace(array, index, item)
          );
        });
        get().controlledFields.kickoffValueUpdate(fieldName);
      },
    },
  },
});

export const useRootFormStore = create<FormStoreState>()(
  immer((set, get) => ({
    forms: {},
    form: (formId) => {
      return get().forms[formId] ?? defaultFormState;
    },
    cleanupForm: (formId: InternalFormId) => {
      set((state) => {
        delete state.forms[formId];
      });
    },
    registerForm: (formId: InternalFormId) => {
      if (get().forms[formId]) return;
      set((state) => {
        state.forms[formId] = createFormState(
          (setter) => set((state) => setter(state.forms[formId])),
          () => get().forms[formId]
        ) as WritableDraft<FormState>;
      });
    },
  }))
);<|MERGE_RESOLUTION|>--- conflicted
+++ resolved
@@ -10,12 +10,9 @@
   ValidationResult,
   Validator,
 } from "../../validation/types";
-<<<<<<< HEAD
+import { requestSubmit } from "../logic/requestSubmit";
 import * as arrayUtil from "./arrayUtil";
-=======
-import { requestSubmit } from "../logic/requestSubmit";
 import { useControlledFieldStore } from "./controlledFieldStore";
->>>>>>> cad2f309
 import { InternalFormId } from "./types";
 
 export type SyncedFormProps = {
