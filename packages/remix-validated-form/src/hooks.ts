import get from "lodash/get";
import toPath from "lodash/toPath";
import { useContext, useEffect, useMemo } from "react";
import { FormContext } from "./internal/formContext";
import {
  createGetInputProps,
  GetInputProps,
  ValidationBehaviorOptions,
} from "./internal/getInputProps";

const useInternalFormContext = (hookName: string) => {
  const context = useContext(FormContext);
  if (!context)
    throw new Error(
      `${hookName} must be used within a ValidatedForm or ValidatedForm.Provider component`
    );
  return context;
};

export type FieldProps = {
  /**
   * The validation error message if there is one.
   */
  error?: string;
  /**
   * Clears the error message.
   */
  clearError: () => void;
  /**
   * Validates the field.
   */
  validate: () => void;
  /**
   * The default value of the field, if there is one.
   */
  defaultValue?: any;
  /**
   * Whether or not the field has been touched.
   */
  touched: boolean;
  /**
   * Helper to set the touched state of the field.
   */
  setTouched: (touched: boolean) => void;
  /**
   * Helper to get all the props necessary for a regular input.
   */
  getInputProps: GetInputProps;
};

/**
 * Provides the data and helpers necessary to set up a field.
 */
export const useField = (
  name: string,
  options?: {
    /**
     * Allows you to configure a custom function that will be called
     * when the input needs to receive focus due to a validation error.
     * This is useful for custom components that use a hidden input.
     */
    handleReceiveFocus?: () => void;
    /**
     * Allows you to specify when a field gets validated (when using getInputProps)
     */
    validationBehavior?: Partial<ValidationBehaviorOptions>;
  }
): FieldProps => {
  const {
    fieldErrors,
    clearError,
    validateField,
    defaultValues,
    registerReceiveFocus,
    touchedFields,
    setFieldTouched,
    hasBeenSubmitted,
  } = useInternalFormContext("useField");

  const isTouched = !!touchedFields[name];
  const { handleReceiveFocus } = options ?? {};

  useEffect(() => {
    if (handleReceiveFocus)
      return registerReceiveFocus(name, handleReceiveFocus);
  }, [handleReceiveFocus, name, registerReceiveFocus]);

  const field = useMemo<FieldProps>(() => {
    const helpers = {
      error: fieldErrors[name],
      clearError: () => {
        clearError(name);
      },
      validate: () => validateField(name),
      defaultValue: defaultValues
        ? get(defaultValues, toPath(name), undefined)
        : undefined,
      touched: isTouched,
      setTouched: (touched: boolean) => setFieldTouched(name, touched),
    };
    const getInputProps = createGetInputProps({
      ...helpers,
      name,
      hasBeenSubmitted,
      validationBehavior: options?.validationBehavior,
    });
    return {
      ...helpers,
      getInputProps,
    };
  }, [
    fieldErrors,
    name,
    defaultValues,
    isTouched,
    hasBeenSubmitted,
    options?.validationBehavior,
    clearError,
    validateField,
    setFieldTouched,
  ]);

  return field;
};

/**
 * Provides access to the entire form context.
 * Must be used within a ValidatedForm or ValidatedForm.Provider component.
 */
export const useFormContext = () => useInternalFormContext("useFormContext");

/**
 * Returns whether or not the parent form is currently being submitted.
 * This is different from remix's `useTransition().submission` in that it
 * is aware of what form it's in and when _that_ form is being submitted.
 */
<<<<<<< HEAD
export const useIsSubmitting = () => useFormContext().isSubmitting;

/**
 * Returns the current validation state of the form.
 */
export const useValidationState = () => useFormContext().validationState;
=======
export const useIsSubmitting = () =>
  useInternalFormContext("useIsSubmitting").isSubmitting;
>>>>>>> ea2b60cd
<|MERGE_RESOLUTION|>--- conflicted
+++ resolved
@@ -134,14 +134,11 @@
  * This is different from remix's `useTransition().submission` in that it
  * is aware of what form it's in and when _that_ form is being submitted.
  */
-<<<<<<< HEAD
-export const useIsSubmitting = () => useFormContext().isSubmitting;
+export const useIsSubmitting = () =>
+  useInternalFormContext("useIsSubmitting").isSubmitting;
 
 /**
  * Returns the current validation state of the form.
  */
-export const useValidationState = () => useFormContext().validationState;
-=======
-export const useIsSubmitting = () =>
-  useInternalFormContext("useIsSubmitting").isSubmitting;
->>>>>>> ea2b60cd
+export const useValidationState = () =>
+  useInternalFormContext("useValidationState").validationState;