import { CreateValidatorArg, GenericObject, Validator } from "..";
import { objectFromPathEntries } from "../internal/flatten";

const preprocessFormData = (data: GenericObject | FormData): GenericObject => {
  // A slightly janky way of determining if the data is a FormData object
  // since node doesn't really have FormData
  if ("entries" in data && typeof data.entries === "function")
    return objectFromPathEntries([...data.entries()]);
  return objectFromPathEntries(Object.entries(data));
};

/**
 * Used to create a validator for a form.
 * It provides built-in handling for unflattening nested objects and
 * extracting the values from FormData.
 */
export function createValidator<T>(
  validator: CreateValidatorArg<T>
): Validator<T> {
  return {
<<<<<<< HEAD
    validate: async (value: GenericObject | FormData) => {
      const data = preprocessFormData(value);
      const result = await validator.validate(data);
=======
    validate: (value) => {
      const data = preprocessFormData(value);
      const result = validator.validate(data);

>>>>>>> ea2b60cd
      if (result.error) {
        return {
          data: undefined,
          error: {
            fieldErrors: result.error,
            subaction: data.subaction,
          },
          submittedData: data,
        };
      }

      return {
        data: result.data,
        error: undefined,
        submittedData: data,
      };
    },
    validateField: async (data: GenericObject | FormData, field: string) =>
      await validator.validateField(preprocessFormData(data), field),
  };
}<|MERGE_RESOLUTION|>--- conflicted
+++ resolved
@@ -18,16 +18,10 @@
   validator: CreateValidatorArg<T>
 ): Validator<T> {
   return {
-<<<<<<< HEAD
-    validate: async (value: GenericObject | FormData) => {
+    validate: async (value) => {
       const data = preprocessFormData(value);
       const result = await validator.validate(data);
-=======
-    validate: (value) => {
-      const data = preprocessFormData(value);
-      const result = validator.validate(data);
 
->>>>>>> ea2b60cd
       if (result.error) {
         return {
           data: undefined,
