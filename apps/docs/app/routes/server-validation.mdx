--- conflicted
+++ resolved
@@ -35,15 +35,9 @@
 export const action: ActionFunction = async ({
   request,
 }) => {
-<<<<<<< HEAD
-  const data = await validator.validate(await request.formData());
-  if (data.error) return validationError(data.error);
-  const { firstName, lastName, email } = data.data;
-=======
-  const result = validator.validate(
+  const result = await validator.validate(
     await request.formData()
   );
->>>>>>> ea2b60cd
 
   if (result.error) {
     // validationError comes from `remix-validated-form`
