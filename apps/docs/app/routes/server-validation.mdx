--- conflicted
+++ resolved
@@ -19,11 +19,7 @@
   z.object({
     firstName: z
       .string()
-<<<<<<< HEAD
-      .min(1), { message: "First name is required" },
-=======
       .min(1, { message: "First name is required" }),
->>>>>>> 612fec58
     lastName: z
       .string()
       .min(1, { message: "Last name is required" }),
