import { withZod } from "@remix-validated-form/with-zod";
import { ActionFunction, useActionData } from "remix";
import { validationError, ValidatedForm } from "remix-validated-form";
import { z } from "zod";
import { zfd } from "zod-form-data";
import { Input } from "~/components/Input";
import { SubmitButton } from "~/components/SubmitButton";

const validator = withZod(
  zfd.formData({
    firstName: zfd.text(
      z.string({
        required_error: "First Name is a required field",
      })
    ),
    lastName: zfd.text(
      z.string({
        required_error: "Last Name is a required field",
      })
    ),
    email: zfd.text(
      z
        .string({
          required_error: "Email is a required field",
        })
        .email({
          message: "Email must be a valid email",
        })
    ),
    contacts: z.array(
      z.object({
        name: zfd.text(
          z.string({
            required_error: "Name of a contact is a required field",
          })
        ),
      })
    ),
    likesPizza: zfd.checkbox(),
  })
);

export const action: ActionFunction = async ({ request }) => {
<<<<<<< HEAD
  const result = await validator.validate(await request.formData());
  if (result.error) return validationError(result.error);
=======
  const result = validator.validate(await request.formData());
  if (result.error) return validationError(result.error, result.submittedData);
>>>>>>> ea2b60cd
  const { firstName, lastName } = result.data;

  return { message: `Submitted for ${firstName} ${lastName}!` };
};

export default function FrontendValidation() {
  const actionData = useActionData();
  return (
    <ValidatedForm validator={validator} method="post">
      {actionData && <h1>{actionData.message}</h1>}
      <Input name="firstName" label="First Name" />
      <Input name="lastName" label="Last Name" />
      <Input name="email" label="Email" />
      <Input name="contacts[0].name" label="Name of a contact" />
      <Input name="likesPizza" type="checkbox" label="Likes pizza" />
      <SubmitButton />
      <button type="reset">Reset</button>
    </ValidatedForm>
  );
}<|MERGE_RESOLUTION|>--- conflicted
+++ resolved
@@ -41,13 +41,8 @@
 );
 
 export const action: ActionFunction = async ({ request }) => {
-<<<<<<< HEAD
   const result = await validator.validate(await request.formData());
-  if (result.error) return validationError(result.error);
-=======
-  const result = validator.validate(await request.formData());
   if (result.error) return validationError(result.error, result.submittedData);
->>>>>>> ea2b60cd
   const { firstName, lastName } = result.data;
 
   return { message: `Submitted for ${firstName} ${lastName}!` };
